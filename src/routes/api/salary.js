const express = require('express');
const { extractToken, authenticateToken } = require('../../middleware/auth');
const apiLimiter = require('../../middleware/rateLimiter');
const router = express.Router();
const cors = require('../../middleware/cors');
const errorHandler = require('../../middleware/errorHandler');
const { NotFoundError, ValidationError } = require('../../errors/customErrors');
const securityHeaders = require('../../middleware/securityHeaders');
const bigQueryConnectionPool = require('../../middleware/bigQueryConnectionPool');
const { validateSalaryCheck } = require('../../validators/salaryValidator');
const { validationResult } = require('express-validator');
const config = require('../../config/config');
// Import required models
const { querySalaryByUniqueId } = require('../../models/salary');

// Import required DTOs
const { responseSalaryData } = require('../../dto/salary');

// Apply middleware
router.use(cors);
router.use(apiLimiter);
router.use(securityHeaders);
router.use(bigQueryConnectionPool);

<<<<<<< HEAD
router.post('/check', validateSalaryCheck, async (req, res, next) => {
=======
router.post('/check', extractToken, authenticateToken, validateSalaryCheck, async (req, res, next) => {
>>>>>>> fee35124
  try {
    const errors = validationResult(req);
    if (!errors.isEmpty()) {
      const validationErrors = errors.array().map(error => ({
        field: error.param,
        message: error.msg
      }));
      throw new ValidationError('Validation failed', validationErrors);
    }

    const { unique_id } = req.body;

    const row = await querySalaryByUniqueId(unique_id);
    if (row) {
      res.json(responseSalaryData(
        true,
        'Salary data exists',
        true,
        'querySalaryByUniqueId',
        null,
        row.salary_net,
        row.salary_gross
      ));
    } else {
      throw new NotFoundError('Salary data not found for the provided unique_id');
    }
  } catch (err) {
<<<<<<< HEAD
    // Log the full error for debugging
    console.error('Salary check error:', {
      error: err.message,
      stack: err.stack,
      unique_id: req.body.unique_id
    });

    // Handle known errors (ValidationError and NotFoundError)
    if (err instanceof ValidationError || err instanceof NotFoundError) {
      const status = err instanceof ValidationError ? 400 : 404;
      const action = err instanceof ValidationError ? 'salary_check_validation' : 'querySalaryByUniqueId';
      
      res.status(status).json(responseSalaryData(
        false,
        err.message,
        false,
        action,
        {
          code: status,
          message: err.message,
          details: err.details || []
        },
        null,
        null
      ));
      return;
    }

    // Handle other errors
=======
    console.error('Salary check error:', err.message);
>>>>>>> fee35124
    next(err);
  }
});

router.use(errorHandler);

module.exports = router;<|MERGE_RESOLUTION|>--- conflicted
+++ resolved
@@ -1,32 +1,13 @@
 const express = require('express');
+const router = express.Router();
 const { extractToken, authenticateToken } = require('../../middleware/auth');
-const apiLimiter = require('../../middleware/rateLimiter');
-const router = express.Router();
-const cors = require('../../middleware/cors');
-const errorHandler = require('../../middleware/errorHandler');
 const { NotFoundError, ValidationError } = require('../../errors/customErrors');
-const securityHeaders = require('../../middleware/securityHeaders');
-const bigQueryConnectionPool = require('../../middleware/bigQueryConnectionPool');
 const { validateSalaryCheck } = require('../../validators/salaryValidator');
 const { validationResult } = require('express-validator');
-const config = require('../../config/config');
-// Import required models
 const { querySalaryByUniqueId } = require('../../models/salary');
-
-// Import required DTOs
 const { responseSalaryData } = require('../../dto/salary');
 
-// Apply middleware
-router.use(cors);
-router.use(apiLimiter);
-router.use(securityHeaders);
-router.use(bigQueryConnectionPool);
-
-<<<<<<< HEAD
-router.post('/check', validateSalaryCheck, async (req, res, next) => {
-=======
 router.post('/check', extractToken, authenticateToken, validateSalaryCheck, async (req, res, next) => {
->>>>>>> fee35124
   try {
     const errors = validationResult(req);
     if (!errors.isEmpty()) {
@@ -54,43 +35,8 @@
       throw new NotFoundError('Salary data not found for the provided unique_id');
     }
   } catch (err) {
-<<<<<<< HEAD
-    // Log the full error for debugging
-    console.error('Salary check error:', {
-      error: err.message,
-      stack: err.stack,
-      unique_id: req.body.unique_id
-    });
-
-    // Handle known errors (ValidationError and NotFoundError)
-    if (err instanceof ValidationError || err instanceof NotFoundError) {
-      const status = err instanceof ValidationError ? 400 : 404;
-      const action = err instanceof ValidationError ? 'salary_check_validation' : 'querySalaryByUniqueId';
-      
-      res.status(status).json(responseSalaryData(
-        false,
-        err.message,
-        false,
-        action,
-        {
-          code: status,
-          message: err.message,
-          details: err.details || []
-        },
-        null,
-        null
-      ));
-      return;
-    }
-
-    // Handle other errors
-=======
-    console.error('Salary check error:', err.message);
->>>>>>> fee35124
     next(err);
   }
 });
 
-router.use(errorHandler);
-
 module.exports = router;